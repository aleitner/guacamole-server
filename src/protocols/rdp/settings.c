/*
 * Licensed to the Apache Software Foundation (ASF) under one
 * or more contributor license agreements.  See the NOTICE file
 * distributed with this work for additional information
 * regarding copyright ownership.  The ASF licenses this file
 * to you under the Apache License, Version 2.0 (the
 * "License"); you may not use this file except in compliance
 * with the License.  You may obtain a copy of the License at
 *
 *   http://www.apache.org/licenses/LICENSE-2.0
 *
 * Unless required by applicable law or agreed to in writing,
 * software distributed under the License is distributed on an
 * "AS IS" BASIS, WITHOUT WARRANTIES OR CONDITIONS OF ANY
 * KIND, either express or implied.  See the License for the
 * specific language governing permissions and limitations
 * under the License.
 */

#include "argv.h"
#include "common/defaults.h"
#include "common/string.h"
#include "config.h"
#include "resolution.h"
#include "settings.h"

#include <freerdp/constants.h>
#include <freerdp/settings.h>
#include <freerdp/freerdp.h>
#include <guacamole/client.h>
#include <guacamole/mem.h>
#include <guacamole/fips.h>
#include <guacamole/string.h>
#include <guacamole/user.h>
#include <guacamole/wol-constants.h>
#include <winpr/crt.h>
#include <winpr/wtypes.h>

#include <errno.h>
#include <stddef.h>
#include <stdlib.h>
#include <string.h>

/**
 * A warning to log when NLA mode is selected while FIPS mode is active on the
 * guacd server.
 */
const char fips_nla_mode_warning[] = (
        "NLA security mode was selected, but is known to be currently incompatible "
        "with FIPS mode (see FreeRDP/FreeRDP#3412). Security negotiation with the "
        "RDP server may fail unless TLS security mode is selected instead."
);

/* Client plugin arguments */
const char* GUAC_RDP_CLIENT_ARGS[] = {
    "hostname",
    "port",
    GUAC_RDP_ARGV_DOMAIN,
    GUAC_RDP_ARGV_USERNAME,
    GUAC_RDP_ARGV_PASSWORD,
    "width",
    "height",
    "dpi",
    "initial-program",
    "color-depth",
    "disable-audio",
    "enable-printing",
    "printer-name",
    "enable-drive",
    "drive-name",
    "drive-path",
    "create-drive-path",
    "disable-download",
    "disable-upload",
    "console",
    "console-audio",
    "server-layout",
    "security",
    "ignore-cert",
    "cert-tofu",
    "cert-fingerprints",
    "disable-auth",
    "remote-app",
    "remote-app-dir",
    "remote-app-args",
    "static-channels",
    "client-name",
    "enable-wallpaper",
    "enable-theming",
    "enable-font-smoothing",
    "enable-full-window-drag",
    "enable-desktop-composition",
    "enable-menu-animations",
    "disable-bitmap-caching",
    "disable-offscreen-caching",
    "disable-glyph-caching",
    "disable-gfx",
    "preconnection-id",
    "preconnection-blob",
    "timezone",

#ifdef ENABLE_COMMON_SSH
    "enable-sftp",
    "sftp-hostname",
    "sftp-host-key",
    "sftp-port",
    "sftp-username",
    "sftp-password",
    "sftp-private-key",
    "sftp-passphrase",
    "sftp-directory",
    "sftp-root-directory",
    "sftp-server-alive-interval",
    "sftp-disable-download",
    "sftp-disable-upload",
#endif

    "recording-path",
    "recording-name",
    "recording-exclude-output",
    "recording-exclude-mouse",
    "recording-exclude-touch",
    "recording-include-keys",
    "create-recording-path",
    "resize-method",
    "enable-audio-input",
    "enable-touch",
    "read-only",

    "gateway-hostname",
    "gateway-port",
    "gateway-domain",
    "gateway-username",
    "gateway-password",

    "load-balance-info",

    "disable-copy",
    "disable-paste",
    
    "wol-send-packet",
    "wol-mac-addr",
    "wol-broadcast-addr",
    "wol-udp-port",
    "wol-wait-time",

    "force-lossless",
    "normalize-clipboard",
    NULL
};

enum RDP_ARGS_IDX {
    
    /**
     * The hostname to connect to.
     */
    IDX_HOSTNAME,

    /**
     * The port to connect to. If omitted, the default RDP port of 3389 will be
     * used.
     */
    IDX_PORT,

    /**
     * The domain of the user logging in.
     */
    IDX_DOMAIN,

    /**
     * The username of the user logging in.
     */
    IDX_USERNAME,

    /**
     * The password of the user logging in.
     */
    IDX_PASSWORD,

    /**
     * The width of the display to request, in pixels. If omitted, a reasonable
     * value will be calculated based on the user's own display size and
     * resolution.
     */
    IDX_WIDTH,

    /**
     * The height of the display to request, in pixels. If omitted, a
     * reasonable value will be calculated based on the user's own display
     * size and resolution.
     */
    IDX_HEIGHT,

    /**
     * The resolution of the display to request, in DPI. If omitted, a
     * reasonable value will be calculated based on the user's own display
     * size and resolution.
     */
    IDX_DPI,

    /**
     * The initial program to run, if any.
     */
    IDX_INITIAL_PROGRAM,

    /**
     * The color depth of the display to request, in bits.
     */
    IDX_COLOR_DEPTH,

    /**
     * "true" if audio should be disabled, "false" or blank to leave audio
     * enabled.
     */
    IDX_DISABLE_AUDIO,

    /**
     * "true" if printing should be enabled, "false" or blank otherwise.
     */
    IDX_ENABLE_PRINTING,

    /**
     * The name of the printer that will be passed through to the RDP server.
     */
    IDX_PRINTER_NAME,

    /**
     * "true" if the virtual drive should be enabled, "false" or blank
     * otherwise.
     */
    IDX_ENABLE_DRIVE,
    
    /**
     * The name of the virtual driver that will be passed through to the
     * RDP connection.
     */
    IDX_DRIVE_NAME,

    /**
     * The local system path which will be used to persist the
     * virtual drive. This must be specified if the virtual drive is enabled.
     */
    IDX_DRIVE_PATH,

    /**
     * "true" to automatically create the local system path used by the virtual
     * drive if it does not yet exist, "false" or blank otherwise.
     */
    IDX_CREATE_DRIVE_PATH,
    
    /**
     * "true" to disable the ability to download files from a remote server to
     * the local client over RDP, "false" or blank otherwise.
     */
    IDX_DISABLE_DOWNLOAD,
    
    /**
     * "true" to disable the ability to upload files from the local client to
     * the remote server over RDP, "false" or blank otherwise.
     */
    IDX_DISABLE_UPLOAD,

    /**
     * "true" if this session is a console session, "false" or blank otherwise.
     */
    IDX_CONSOLE,

    /**
     * "true" if audio should be allowed in console sessions, "false" or blank
     * otherwise.
     */
    IDX_CONSOLE_AUDIO,

    /**
     * The name of the keymap chosen as the layout of the server. Legal names
     * are defined within the *.keymap files in the "keymaps" directory of the
     * source for Guacamole's RDP support.
     */
    IDX_SERVER_LAYOUT,

    /**
     * The type of security to use for the connection. Valid values are "rdp",
     * "tls", "nla", "nla-ext", "vmconnect", or "any". By default, the security
     * mode is negotiated ("any").
     */
    IDX_SECURITY,

    /**
     * "true" if validity of the RDP server's certificate should be ignored,
     * "false" or blank if invalid certificates should result in a failure to
     * connect.
     */
    IDX_IGNORE_CERT,

    /**
     * "true" if a server certificate should be trusted the first time that
     * a connection is established, and then subsequently checked for validity,
     * or "false" if that behavior should not be forced. Whether or not the
     * connection succeeds will be dependent upon other certificate settings,
     * like ignore and/or provided fingerprints.
     */
    IDX_CERTIFICATE_TOFU,

    /**
     * A comma-separate list of fingerprints of certificates that should be
     * trusted when establishing this RDP connection.
     */
    IDX_CERTIFICATE_FINGERPRINTS,

    /**
     * "true" if authentication should be disabled, "false" or blank otherwise.
     * This is different from the authentication that takes place when a user
     * provides their username and password. Authentication is required by
     * definition for NLA.
     */
    IDX_DISABLE_AUTH,

    /**
     * The application to launch, if RemoteApp is in use.
     */
    IDX_REMOTE_APP,

    /**
     * The working directory of the remote application, if RemoteApp is in use.
     */
    IDX_REMOTE_APP_DIR,

    /**
     * The arguments to pass to the remote application, if RemoteApp is in use.
     */
    IDX_REMOTE_APP_ARGS,

    /**
     * Comma-separated list of the names of all static virtual channels that
     * should be connected to and exposed as Guacamole pipe streams, or blank
     * if no static virtual channels should be used. 
     */
    IDX_STATIC_CHANNELS,

    /**
     * The name of the client to submit to the RDP server upon connection.
     */
    IDX_CLIENT_NAME,

    /**
     * "true" if the desktop wallpaper should be visible, "false" or blank if
     * the desktop wallpaper should be hidden.
     */
    IDX_ENABLE_WALLPAPER,

    /**
     * "true" if desktop and window theming should be allowed, "false" or blank
     * if theming should be temporarily disabled on the desktop of the RDP
     * server for the sake of performance.
     */
    IDX_ENABLE_THEMING,

    /**
     * "true" if glyphs should be smoothed with antialiasing (ClearType),
     * "false" or blank if glyphs should be rendered with sharp edges and using
     * single colors, effectively 1-bit images.
     */
    IDX_ENABLE_FONT_SMOOTHING,

    /**
     * "true" if windows' contents should be shown as they are moved, "false"
     * or blank if only a window border should be shown during window move
     * operations.
     */
    IDX_ENABLE_FULL_WINDOW_DRAG,

    /**
     * "true" if desktop composition (Aero) should be enabled during the
     * session, "false" or blank otherwise. As desktop composition provides
     * alpha blending and other special effects, this increases the amount of
     * bandwidth used.
     */
    IDX_ENABLE_DESKTOP_COMPOSITION,

    /**
     * "true" if menu animations should be shown, "false" or blank menus should
     * not be animated.
     */
    IDX_ENABLE_MENU_ANIMATIONS,

    /**
     * "true" if bitmap caching should be disabled, "false" if bitmap caching
     * should remain enabled.
     */
    IDX_DISABLE_BITMAP_CACHING,

    /**
     * "true" if the offscreen caching should be disabled, false if offscreen
     * caching should remain enabled.
     */
    IDX_DISABLE_OFFSCREEN_CACHING,

    /**
     * "true" if glyph caching should be disabled, false if glyph caching should
     * remain enabled.
     */
    IDX_DISABLE_GLYPH_CACHING,

    /**
     * "true" if the RDP Graphics Pipeline Extension should not be used, and
     * traditional RDP graphics should be used instead, "false" or blank if the
     * Graphics Pipeline Extension should be used if available.
     */
    IDX_DISABLE_GFX,

    /**
     * The preconnection ID to send within the preconnection PDU when
     * initiating an RDP connection, if any.
     */
    IDX_PRECONNECTION_ID,

    /**
     * The preconnection BLOB (PCB) to send to the RDP server prior to full RDP
     * connection negotiation. This value is used by Hyper-V to select the
     * destination VM.
     */
    IDX_PRECONNECTION_BLOB,

    /**
     * The timezone to pass through to the RDP connection, in IANA format, which
     * will be translated into Windows formats. See the following page for
     * information and list of valid values:
     * https://en.wikipedia.org/wiki/List_of_tz_database_time_zones
     */
    IDX_TIMEZONE,

#ifdef ENABLE_COMMON_SSH
    /**
     * "true" if SFTP should be enabled for the RDP connection, "false" or
     * blank otherwise.
     */
    IDX_ENABLE_SFTP,

    /**
     * The hostname of the SSH server to connect to for SFTP. If blank, the
     * hostname of the RDP server will be used.
     */
    IDX_SFTP_HOSTNAME,

    /**
     * The public SSH host key of the SFTP server. Optional.
     */
    IDX_SFTP_HOST_KEY,

    /**
     * The port of the SSH server to connect to for SFTP. If blank, the default
     * SSH port of "22" will be used.
     */
    IDX_SFTP_PORT,

    /**
     * The username to provide when authenticating with the SSH server for
     * SFTP. If blank, the username provided for the RDP user will be used.
     */
    IDX_SFTP_USERNAME,

    /**
     * The password to provide when authenticating with the SSH server for
     * SFTP (if not using a private key).
     */
    IDX_SFTP_PASSWORD,

    /**
     * The base64-encoded private key to use when authenticating with the SSH
     * server for SFTP (if not using a password).
     */
    IDX_SFTP_PRIVATE_KEY,

    /**
     * The passphrase to use to decrypt the provided base64-encoded private
     * key.
     */
    IDX_SFTP_PASSPHRASE,

    /**
     * The default location for file uploads within the SSH server. This will
     * apply only to uploads which do not use the filesystem guac_object (where
     * the destination directory is otherwise ambiguous).
     */
    IDX_SFTP_DIRECTORY,

    /**
     * The path of the directory within the SSH server to expose as a
     * filesystem guac_object. If omitted, "/" will be used by default.
     */
    IDX_SFTP_ROOT_DIRECTORY,

    /**
     * The interval at which SSH keepalive messages are sent to the server for
     * SFTP connections. The default is 0 (disabling keepalives), and a value
     * of 1 is automatically increased to 2 by libssh2 to avoid busy loop corner
     * cases.
     */
    IDX_SFTP_SERVER_ALIVE_INTERVAL,
    
    /**
     * "true" to disable file download from the SFTP server to the local client
     * over the SFTP connection, if SFTP is configured and enabled.  "false" or
     * blank otherwise.
     */
    IDX_SFTP_DISABLE_DOWNLOAD,
    
    /**
     * "true" to disable file upload from the SFTP server to the local client
     * over the SFTP connection, if SFTP is configured and enabled.  "false" or
     * blank otherwise.
     */
    IDX_SFTP_DISABLE_UPLOAD,
#endif

    /**
     * The full absolute path to the directory in which screen recordings
     * should be written.
     */
    IDX_RECORDING_PATH,

    /**
     * The name that should be given to screen recordings which are written in
     * the given path.
     */
    IDX_RECORDING_NAME,

    /**
     * Whether output which is broadcast to each connected client (graphics,
     * streams, etc.) should NOT be included in the session recording. Output
     * is included by default, as it is necessary for any recording which must
     * later be viewable as video.
     */
    IDX_RECORDING_EXCLUDE_OUTPUT,

    /**
     * Whether changes to mouse state, such as position and buttons pressed or
     * released, should NOT be included in the session recording. Mouse state
     * is included by default, as it is necessary for the mouse cursor to be
     * rendered in any resulting video.
     */
    IDX_RECORDING_EXCLUDE_MOUSE,

    /**
     * Whether changes to touch contact state should NOT be included in the
     * session recording. Touch state is included by default, as it may be
     * necessary for touch interactions to be rendered in any resulting video.
     */
    IDX_RECORDING_EXCLUDE_TOUCH,

    /**
     * Whether keys pressed and released should be included in the session
     * recording. Key events are NOT included by default within the recording,
     * as doing so has privacy and security implications. Including key events
     * may be necessary in certain auditing contexts, but should only be done
     * with caution. Key events can easily contain sensitive information, such
     * as passwords, credit card numbers, etc.
     */
    IDX_RECORDING_INCLUDE_KEYS,

    /**
     * Whether the specified screen recording path should automatically be
     * created if it does not yet exist.
     */
    IDX_CREATE_RECORDING_PATH,

    /**
     * The method to use to apply screen size changes requested by the user.
     * Valid values are blank, "display-update", and "reconnect".
     */
    IDX_RESIZE_METHOD,

    /**
     * "true" if audio input (microphone) should be enabled for the RDP
     * connection, "false" or blank otherwise.
     */
    IDX_ENABLE_AUDIO_INPUT,

    /**
     * "true" if multi-touch support should be enabled for the RDP connection,
     * "false" or blank otherwise.
     */
    IDX_ENABLE_TOUCH,

    /**
     * "true" if this connection should be read-only (user input should be
     * dropped), "false" or blank otherwise.
     */
    IDX_READ_ONLY,

    /**
     * The hostname of the remote desktop gateway that should be used as an
     * intermediary for the remote desktop connection. If omitted, a gateway
     * will not be used.
     */
    IDX_GATEWAY_HOSTNAME,

    /**
     * The port of the remote desktop gateway that should be used as an
     * intermediary for the remote desktop connection. By default, this will be
     * 443.
     *
     * NOTE: If using a version of FreeRDP prior to 1.2, this setting has no
     * effect. FreeRDP instead uses a hard-coded value of 443.
     */
    IDX_GATEWAY_PORT,

    /**
     * The domain of the user authenticating with the remote desktop gateway,
     * if a gateway is being used. This is not necessarily the same as the
     * user actually using the remote desktop connection.
     */
    IDX_GATEWAY_DOMAIN,

    /**
     * The username of the user authenticating with the remote desktop gateway,
     * if a gateway is being used. This is not necessarily the same as the
     * user actually using the remote desktop connection.
     */
    IDX_GATEWAY_USERNAME,

    /**
     * The password to provide when authenticating with the remote desktop
     * gateway, if a gateway is being used.
     */
    IDX_GATEWAY_PASSWORD,

    /**
     * The load balancing information/cookie which should be provided to
     * the connection broker, if a connection broker is being used.
     */
    IDX_LOAD_BALANCE_INFO,

    /**
     * Whether outbound clipboard access should be blocked. If set to "true",
     * it will not be possible to copy data from the remote desktop to the
     * client using the clipboard. By default, clipboard access is not blocked.
     */
    IDX_DISABLE_COPY,

    /**
     * Whether inbound clipboard access should be blocked. If set to "true", it
     * will not be possible to paste data from the client to the remote desktop
     * using the clipboard. By default, clipboard access is not blocked.
     */
    IDX_DISABLE_PASTE,
    
    /**
     * Whether or not to send the magic Wake-on-LAN (WoL) packet to the host
     * prior to attempting to connect.  Non-zero values will enable sending
     * the WoL packet, while zero will disable this functionality.  By default
     * the WoL packet is not sent.
     */
    IDX_WOL_SEND_PACKET,
    
    /**
     * The MAC address to put in the magic WoL packet for the host that should
     * be woken up.
     */
    IDX_WOL_MAC_ADDR,
    
    /**
     * The broadcast address to which to send the magic WoL packet to wake up
     * the remote host.
     */
    IDX_WOL_BROADCAST_ADDR,
    
    /**
     * The UDP port to use in the magic WoL packet.
     */
    IDX_WOL_UDP_PORT,
    
    /**
     * The amount of time, in seconds, to wait after sending the WoL packet
     * before attempting to connect to the host.  This should be a reasonable
     * amount of time to allow the remote host to fully boot and respond to
     * network connection requests.  The default is not to wait at all
     * (0 seconds).
     */
    IDX_WOL_WAIT_TIME,

    /**
     * "true" if all graphical updates for this connection should use lossless
     * compresion only, "false" or blank otherwise.
     */
    IDX_FORCE_LOSSLESS,

    /**
     * Controls whether the text content of the clipboard should be
     * automatically normalized to use a particular line ending format. Valid
     * values are "preserve", to preserve line endings verbatim, "windows" to
     * transform all line endings to Windows-style CRLF sequences, or "unix" to
     * transform all line endings to Unix-style newline characters ('\n'). By
     * default, line endings within the clipboard are preserved.
     */
    IDX_NORMALIZE_CLIPBOARD,

    RDP_ARGS_COUNT
};

guac_rdp_settings* guac_rdp_parse_args(guac_user* user,
        int argc, const char** argv) {

    /* Validate arg count */
    if (argc != RDP_ARGS_COUNT) {
        guac_user_log(user, GUAC_LOG_WARNING, "Incorrect number of connection "
                "parameters provided: expected %i, got %i.",
                RDP_ARGS_COUNT, argc);
        return NULL;
    }

    guac_rdp_settings* settings = guac_mem_zalloc(sizeof(guac_rdp_settings));

    /* Use console */
    settings->console =
        guac_user_parse_args_boolean(user, GUAC_RDP_CLIENT_ARGS, argv,
                IDX_CONSOLE, 0);

    /* Enable/disable console audio */
    settings->console_audio =
        guac_user_parse_args_boolean(user, GUAC_RDP_CLIENT_ARGS, argv,
                IDX_CONSOLE_AUDIO, 0);

    /* Ignore SSL/TLS certificate */
    settings->ignore_certificate =
        guac_user_parse_args_boolean(user, GUAC_RDP_CLIENT_ARGS, argv,
                IDX_IGNORE_CERT, 0);

    /* Add new certificates to trust list */
    settings->certificate_tofu =
        guac_user_parse_args_boolean(user, GUAC_RDP_CLIENT_ARGS, argv,
                IDX_CERTIFICATE_TOFU, 0);

    /* Fingerprints of certificates that should be trusted */
    settings->certificate_fingerprints =
        guac_user_parse_args_string(user, GUAC_RDP_CLIENT_ARGS, argv,
                IDX_CERTIFICATE_FINGERPRINTS, NULL);

    /* Disable authentication */
    settings->disable_authentication =
        guac_user_parse_args_boolean(user, GUAC_RDP_CLIENT_ARGS, argv,
                IDX_DISABLE_AUTH, 0);

    /* NLA security */
    if (strcmp(argv[IDX_SECURITY], "nla") == 0) {
        guac_user_log(user, GUAC_LOG_INFO, "Security mode: NLA");
        settings->security_mode = GUAC_SECURITY_NLA;

        /*
         * NLA is known not to work with FIPS; allow the mode selection but
         * warn that it will not work.
         */
        if (guac_fips_enabled())
            guac_user_log(user, GUAC_LOG_WARNING, fips_nla_mode_warning);

    }

    /* Extended NLA security */
    else if (strcmp(argv[IDX_SECURITY], "nla-ext") == 0) {
        guac_user_log(user, GUAC_LOG_INFO, "Security mode: Extended NLA");
        settings->security_mode = GUAC_SECURITY_EXTENDED_NLA;

        /*
         * NLA is known not to work with FIPS; allow the mode selection but
         * warn that it will not work.
         */
        if (guac_fips_enabled())
            guac_user_log(user, GUAC_LOG_WARNING, fips_nla_mode_warning);
    }

    /* TLS security */
    else if (strcmp(argv[IDX_SECURITY], "tls") == 0) {
        guac_user_log(user, GUAC_LOG_INFO, "Security mode: TLS");
        settings->security_mode = GUAC_SECURITY_TLS;
    }

    /* RDP security */
    else if (strcmp(argv[IDX_SECURITY], "rdp") == 0) {
        guac_user_log(user, GUAC_LOG_INFO, "Security mode: RDP");
        settings->security_mode = GUAC_SECURITY_RDP;
    }

    /* Negotiate security supported by VMConnect */
    else if (strcmp(argv[IDX_SECURITY], "vmconnect") == 0) {
        guac_user_log(user, GUAC_LOG_INFO, "Security mode: Hyper-V / VMConnect");
        settings->security_mode = GUAC_SECURITY_VMCONNECT;
    }

    /* Negotiate security (allow server to choose) */
    else if (strcmp(argv[IDX_SECURITY], "any") == 0) {
        guac_user_log(user, GUAC_LOG_INFO, "Security mode: Negotiate (ANY)");
        settings->security_mode = GUAC_SECURITY_ANY;
    }

    /* If nothing given, default to RDP */
    else {
        guac_user_log(user, GUAC_LOG_INFO, "No security mode specified. Defaulting to security mode negotiation with server.");
        settings->security_mode = GUAC_SECURITY_ANY;
    }

    /* Set hostname */
    settings->hostname =
        guac_user_parse_args_string(user, GUAC_RDP_CLIENT_ARGS, argv,
                IDX_HOSTNAME, "");

    /* If port specified, use it, otherwise use an appropriate default */
    settings->port =
        guac_user_parse_args_int(user, GUAC_RDP_CLIENT_ARGS, argv, IDX_PORT,
                settings->security_mode == GUAC_SECURITY_VMCONNECT ? RDP_DEFAULT_VMCONNECT_PORT : RDP_DEFAULT_PORT);

    guac_user_log(user, GUAC_LOG_DEBUG,
            "User resolution is %ix%i at %i DPI",
            user->info.optimal_width,
            user->info.optimal_height,
            user->info.optimal_resolution);

    /* Use suggested resolution unless overridden */
    settings->resolution =
        guac_user_parse_args_int(user, GUAC_RDP_CLIENT_ARGS, argv,
                IDX_DPI, guac_rdp_suggest_resolution(user));

    /* Use optimal width unless overridden */
    settings->width = user->info.optimal_width
                    * settings->resolution
                    / user->info.optimal_resolution;

    if (argv[IDX_WIDTH][0] != '\0')
        settings->width = atoi(argv[IDX_WIDTH]);

    /* Use default width if given width is invalid. */
    if (settings->width <= 0) {
        settings->width = RDP_DEFAULT_WIDTH;
        guac_user_log(user, GUAC_LOG_ERROR,
                "Invalid width: \"%s\". Using default of %i.",
                argv[IDX_WIDTH], settings->width);
    }

    /* Round width down to nearest multiple of 4 */
    settings->width = settings->width & ~0x3;

    /* Use optimal height unless overridden */
    settings->height = user->info.optimal_height
                     * settings->resolution
                     / user->info.optimal_resolution;

    if (argv[IDX_HEIGHT][0] != '\0')
        settings->height = atoi(argv[IDX_HEIGHT]);

    /* Use default height if given height is invalid. */
    if (settings->height <= 0) {
        settings->height = RDP_DEFAULT_HEIGHT;
        guac_user_log(user, GUAC_LOG_ERROR,
                "Invalid height: \"%s\". Using default of %i.",
                argv[IDX_WIDTH], settings->height);
    }

    guac_user_log(user, GUAC_LOG_DEBUG,
            "Using resolution of %ix%i at %i DPI",
            settings->width,
            settings->height,
            settings->resolution);

    /* Lossless compression */
    settings->lossless =
        guac_user_parse_args_boolean(user, GUAC_RDP_CLIENT_ARGS, argv,
                IDX_FORCE_LOSSLESS, 0);

    /* Domain */
    settings->domain =
        guac_user_parse_args_string(user, GUAC_RDP_CLIENT_ARGS, argv,
                IDX_DOMAIN, NULL);

    /* Username */
    settings->username =
        guac_user_parse_args_string(user, GUAC_RDP_CLIENT_ARGS, argv,
                IDX_USERNAME, NULL);

    /* Password */
    settings->password =
        guac_user_parse_args_string(user, GUAC_RDP_CLIENT_ARGS, argv,
                IDX_PASSWORD, NULL);

    /* Read-only mode */
    settings->read_only =
        guac_user_parse_args_boolean(user, GUAC_RDP_CLIENT_ARGS, argv,
                IDX_READ_ONLY, 0);

    /* Client name */
    settings->client_name =
        guac_user_parse_args_string(user, GUAC_RDP_CLIENT_ARGS, argv,
                IDX_CLIENT_NAME, "Guacamole RDP");

    /* Initial program */
    settings->initial_program =
        guac_user_parse_args_string(user, GUAC_RDP_CLIENT_ARGS, argv,
                IDX_INITIAL_PROGRAM, NULL);

    /* RemoteApp program */
    settings->remote_app =
        guac_user_parse_args_string(user, GUAC_RDP_CLIENT_ARGS, argv,
                IDX_REMOTE_APP, NULL);

    /* RemoteApp working directory */
    settings->remote_app_dir =
        guac_user_parse_args_string(user, GUAC_RDP_CLIENT_ARGS, argv,
                IDX_REMOTE_APP_DIR, NULL);

    /* RemoteApp arguments */
    settings->remote_app_args =
        guac_user_parse_args_string(user, GUAC_RDP_CLIENT_ARGS, argv,
                IDX_REMOTE_APP_ARGS, NULL);

    /* Static virtual channels */
    settings->svc_names = NULL;
    if (argv[IDX_STATIC_CHANNELS][0] != '\0')
        settings->svc_names = guac_split(argv[IDX_STATIC_CHANNELS], ',');

    /*
     * Performance flags
     */

    settings->wallpaper_enabled =
        guac_user_parse_args_boolean(user, GUAC_RDP_CLIENT_ARGS, argv,
                IDX_ENABLE_WALLPAPER, 0);

    settings->theming_enabled =
        guac_user_parse_args_boolean(user, GUAC_RDP_CLIENT_ARGS, argv,
                IDX_ENABLE_THEMING, 0);

    settings->font_smoothing_enabled =
        guac_user_parse_args_boolean(user, GUAC_RDP_CLIENT_ARGS, argv,
                IDX_ENABLE_FONT_SMOOTHING, 0);

    settings->full_window_drag_enabled =
        guac_user_parse_args_boolean(user, GUAC_RDP_CLIENT_ARGS, argv,
                IDX_ENABLE_FULL_WINDOW_DRAG, 0);

    settings->desktop_composition_enabled =
        guac_user_parse_args_boolean(user, GUAC_RDP_CLIENT_ARGS, argv,
                IDX_ENABLE_DESKTOP_COMPOSITION, 0);

    settings->menu_animations_enabled =
        guac_user_parse_args_boolean(user, GUAC_RDP_CLIENT_ARGS, argv,
                IDX_ENABLE_MENU_ANIMATIONS, 0);

    settings->disable_bitmap_caching =
        guac_user_parse_args_boolean(user, GUAC_RDP_CLIENT_ARGS, argv,
                IDX_DISABLE_BITMAP_CACHING, 0);

    settings->disable_offscreen_caching =
        guac_user_parse_args_boolean(user, GUAC_RDP_CLIENT_ARGS, argv,
                IDX_DISABLE_OFFSCREEN_CACHING, 0);

    /* FreeRDP does not consider the glyph cache implementation to be stable as
     * of 2.0.0, and it MUST NOT be used. Usage of the glyph cache results in
     * unexpected disconnects when using older versions of Windows and recent
     * versions of FreeRDP. See: https://issues.apache.org/jira/browse/GUACAMOLE-1191 */
    settings->disable_glyph_caching = 1;

    /* In case the user expects glyph caching to be enabled, either explicitly
     * or by default, warn that this will not be the case as the glyph cache
     * is not considered stable. */
    if (!guac_user_parse_args_boolean(user, GUAC_RDP_CLIENT_ARGS, argv,
            IDX_DISABLE_GLYPH_CACHING, 0)) {
        guac_user_log(user, GUAC_LOG_DEBUG, "Glyph caching is currently "
                "universally disabled, regardless of the value of the \"%s\" "
                "parameter, as glyph caching support is not considered stable "
                "by FreeRDP as of the FreeRDP 2.0.0 release. See: "
                "https://issues.apache.org/jira/browse/GUACAMOLE-1191",
                GUAC_RDP_CLIENT_ARGS[IDX_DISABLE_GLYPH_CACHING]);
    }

    /* Preconnection ID */
    settings->preconnection_id = -1;
    if (argv[IDX_PRECONNECTION_ID][0] != '\0') {

        /* Parse preconnection ID, warn if invalid */
        int preconnection_id = atoi(argv[IDX_PRECONNECTION_ID]);
        if (preconnection_id < 0)
            guac_user_log(user, GUAC_LOG_WARNING,
                    "Ignoring invalid preconnection ID: %i",
                    preconnection_id);

        /* Otherwise, assign specified ID */
        else {
            settings->preconnection_id = preconnection_id;
            guac_user_log(user, GUAC_LOG_DEBUG,
                    "Preconnection ID: %i", settings->preconnection_id);
        }

    }

    /* Preconnection BLOB */
    settings->preconnection_blob = NULL;
    if (argv[IDX_PRECONNECTION_BLOB][0] != '\0') {
        settings->preconnection_blob = guac_strdup(argv[IDX_PRECONNECTION_BLOB]);
        guac_user_log(user, GUAC_LOG_DEBUG,
                "Preconnection BLOB: \"%s\"", settings->preconnection_blob);
    }

    /* Audio enable/disable */
    settings->audio_enabled =
        !guac_user_parse_args_boolean(user, GUAC_RDP_CLIENT_ARGS, argv,
                IDX_DISABLE_AUDIO, 0);

    /* Printing enable/disable */
    settings->printing_enabled =
        guac_user_parse_args_boolean(user, GUAC_RDP_CLIENT_ARGS, argv,
                IDX_ENABLE_PRINTING, 0);

    /* Name of redirected printer */
    settings->printer_name =
        guac_user_parse_args_string(user, GUAC_RDP_CLIENT_ARGS, argv,
                IDX_PRINTER_NAME, "Guacamole Printer");

    /* Drive enable/disable */
    settings->drive_enabled =
        guac_user_parse_args_boolean(user, GUAC_RDP_CLIENT_ARGS, argv,
                IDX_ENABLE_DRIVE, 0);
    
    /* Name of the drive being passed through */
    settings->drive_name =
        guac_user_parse_args_string(user, GUAC_RDP_CLIENT_ARGS, argv,
                IDX_DRIVE_NAME, "Guacamole Filesystem");

    /* The path on the server to connect the drive. */
    settings->drive_path =
        guac_user_parse_args_string(user, GUAC_RDP_CLIENT_ARGS, argv,
                IDX_DRIVE_PATH, "");

    /* If the server path should be created if it doesn't already exist. */
    settings->create_drive_path =
        guac_user_parse_args_boolean(user, GUAC_RDP_CLIENT_ARGS, argv,
                IDX_CREATE_DRIVE_PATH, 0);
    
    /* If file downloads over RDP should be disabled. */
    settings->disable_download =
        guac_user_parse_args_boolean(user, GUAC_RDP_CLIENT_ARGS, argv,
                IDX_DISABLE_DOWNLOAD, 0);
    
    /* If file uploads over RDP should be disabled. */
    settings->disable_upload =
        guac_user_parse_args_boolean(user, GUAC_RDP_CLIENT_ARGS, argv,
                IDX_DISABLE_UPLOAD, 0);

    /* Pick keymap based on argument */
    settings->server_layout = NULL;
    if (argv[IDX_SERVER_LAYOUT][0] != '\0')
        settings->server_layout =
            guac_rdp_keymap_find(argv[IDX_SERVER_LAYOUT]);

    /* If no keymap requested, use default */
    if (settings->server_layout == NULL)
        settings->server_layout = guac_rdp_keymap_find(GUAC_DEFAULT_KEYMAP);

    /* Timezone if provided by client, or use handshake version */
    settings->timezone =
        guac_user_parse_args_string(user, GUAC_RDP_CLIENT_ARGS, argv,
                IDX_TIMEZONE, user->info.timezone);

#ifdef ENABLE_COMMON_SSH
    /* SFTP enable/disable */
    settings->enable_sftp =
        guac_user_parse_args_boolean(user, GUAC_RDP_CLIENT_ARGS, argv,
                IDX_ENABLE_SFTP, 0);

    /* Hostname for SFTP connection */
    settings->sftp_hostname =
        guac_user_parse_args_string(user, GUAC_RDP_CLIENT_ARGS, argv,
                IDX_SFTP_HOSTNAME, settings->hostname);

    /* The public SSH host key. */
    settings->sftp_host_key =
        guac_user_parse_args_string(user, GUAC_RDP_CLIENT_ARGS, argv,
                IDX_SFTP_HOST_KEY, NULL);

    /* Port for SFTP connection */
    settings->sftp_port =
        guac_user_parse_args_string(user, GUAC_RDP_CLIENT_ARGS, argv,
                IDX_SFTP_PORT, "22");

    /* Username for SSH/SFTP authentication */
    settings->sftp_username =
        guac_user_parse_args_string(user, GUAC_RDP_CLIENT_ARGS, argv,
                IDX_SFTP_USERNAME,
                settings->username != NULL ? settings->username : "");

    /* Password for SFTP (if not using private key) */
    settings->sftp_password =
        guac_user_parse_args_string(user, GUAC_RDP_CLIENT_ARGS, argv,
                IDX_SFTP_PASSWORD, "");

    /* Private key for SFTP (if not using password) */
    settings->sftp_private_key =
        guac_user_parse_args_string(user, GUAC_RDP_CLIENT_ARGS, argv,
                IDX_SFTP_PRIVATE_KEY, NULL);

    /* Passphrase for decrypting the SFTP private key (if applicable */
    settings->sftp_passphrase =
        guac_user_parse_args_string(user, GUAC_RDP_CLIENT_ARGS, argv,
                IDX_SFTP_PASSPHRASE, "");

    /* Default upload directory */
    settings->sftp_directory =
        guac_user_parse_args_string(user, GUAC_RDP_CLIENT_ARGS, argv,
                IDX_SFTP_DIRECTORY, NULL);

    /* SFTP root directory */
    settings->sftp_root_directory =
        guac_user_parse_args_string(user, GUAC_RDP_CLIENT_ARGS, argv,
                IDX_SFTP_ROOT_DIRECTORY, "/");

    /* Default keepalive value */
    settings->sftp_server_alive_interval =
        guac_user_parse_args_int(user, GUAC_RDP_CLIENT_ARGS, argv,
                IDX_SFTP_SERVER_ALIVE_INTERVAL, 0);
    
    /* Whether or not to disable file download over SFTP. */
    settings->sftp_disable_download =
        guac_user_parse_args_boolean(user, GUAC_RDP_CLIENT_ARGS, argv,
                IDX_SFTP_DISABLE_DOWNLOAD, 0);
    
    /* Whether or not to disable file upload over SFTP. */
    settings->sftp_disable_upload =
        guac_user_parse_args_boolean(user, GUAC_RDP_CLIENT_ARGS, argv,
                IDX_SFTP_DISABLE_UPLOAD, 0);
#endif

    /* Read recording path */
    settings->recording_path =
        guac_user_parse_args_string(user, GUAC_RDP_CLIENT_ARGS, argv,
                IDX_RECORDING_PATH, NULL);

    /* Read recording name */
    settings->recording_name =
        guac_user_parse_args_string(user, GUAC_RDP_CLIENT_ARGS, argv,
                IDX_RECORDING_NAME, GUAC_RDP_DEFAULT_RECORDING_NAME);

    /* Parse output exclusion flag */
    settings->recording_exclude_output =
        guac_user_parse_args_boolean(user, GUAC_RDP_CLIENT_ARGS, argv,
                IDX_RECORDING_EXCLUDE_OUTPUT, 0);

    /* Parse mouse exclusion flag */
    settings->recording_exclude_mouse =
        guac_user_parse_args_boolean(user, GUAC_RDP_CLIENT_ARGS, argv,
                IDX_RECORDING_EXCLUDE_MOUSE, 0);

    /* Parse touch exclusion flag */
    settings->recording_exclude_touch =
        guac_user_parse_args_boolean(user, GUAC_RDP_CLIENT_ARGS, argv,
                IDX_RECORDING_EXCLUDE_TOUCH, 0);

    /* Parse key event inclusion flag */
    settings->recording_include_keys =
        guac_user_parse_args_boolean(user, GUAC_RDP_CLIENT_ARGS, argv,
                IDX_RECORDING_INCLUDE_KEYS, 0);

    /* Parse path creation flag */
    settings->create_recording_path =
        guac_user_parse_args_boolean(user, GUAC_RDP_CLIENT_ARGS, argv,
                IDX_CREATE_RECORDING_PATH, 0);

    /* No resize method */
    if (strcmp(argv[IDX_RESIZE_METHOD], "") == 0) {
        guac_user_log(user, GUAC_LOG_INFO, "Resize method: none");
        settings->resize_method = GUAC_RESIZE_NONE;
    }

    /* Resize method: "reconnect" */
    else if (strcmp(argv[IDX_RESIZE_METHOD], "reconnect") == 0) {
        guac_user_log(user, GUAC_LOG_INFO, "Resize method: reconnect");
        settings->resize_method = GUAC_RESIZE_RECONNECT;
    }

    /* Resize method: "display-update" */
    else if (strcmp(argv[IDX_RESIZE_METHOD], "display-update") == 0) {
        guac_user_log(user, GUAC_LOG_INFO, "Resize method: display-update");
        settings->resize_method = GUAC_RESIZE_DISPLAY_UPDATE;
    }

    /* Default to no resize method if invalid */
    else {
        guac_user_log(user, GUAC_LOG_INFO, "Resize method \"%s\" invalid. ",
                "Defaulting to no resize method.", argv[IDX_RESIZE_METHOD]);
        settings->resize_method = GUAC_RESIZE_NONE;
    }

    /* RDP Graphics Pipeline enable/disable */
    settings->enable_gfx =
        !guac_user_parse_args_boolean(user, GUAC_RDP_CLIENT_ARGS, argv,
                IDX_DISABLE_GFX, 0);

    /* Session color depth */
    settings->color_depth =
        guac_user_parse_args_int(user, GUAC_RDP_CLIENT_ARGS, argv,
                IDX_COLOR_DEPTH, settings->enable_gfx ? RDP_GFX_REQUIRED_DEPTH : RDP_DEFAULT_DEPTH);

    /* Multi-touch input enable/disable */
    settings->enable_touch =
        guac_user_parse_args_boolean(user, GUAC_RDP_CLIENT_ARGS, argv,
                IDX_ENABLE_TOUCH, 0);

    /* Audio input enable/disable */
    settings->enable_audio_input =
        guac_user_parse_args_boolean(user, GUAC_RDP_CLIENT_ARGS, argv,
                IDX_ENABLE_AUDIO_INPUT, 0);

    /* Set gateway hostname */
    settings->gateway_hostname =
        guac_user_parse_args_string(user, GUAC_RDP_CLIENT_ARGS, argv,
                IDX_GATEWAY_HOSTNAME, NULL);

    /* If gateway port specified, use it */
    settings->gateway_port =
        guac_user_parse_args_int(user, GUAC_RDP_CLIENT_ARGS, argv,
                IDX_GATEWAY_PORT, 443);

    /* Set gateway domain */
    settings->gateway_domain =
        guac_user_parse_args_string(user, GUAC_RDP_CLIENT_ARGS, argv,
                IDX_GATEWAY_DOMAIN, NULL);

    /* Set gateway username */
    settings->gateway_username =
        guac_user_parse_args_string(user, GUAC_RDP_CLIENT_ARGS, argv,
                IDX_GATEWAY_USERNAME, NULL);

    /* Set gateway password */
    settings->gateway_password =
        guac_user_parse_args_string(user, GUAC_RDP_CLIENT_ARGS, argv,
                IDX_GATEWAY_PASSWORD, NULL);

    /* Set load balance info */
    settings->load_balance_info =
        guac_user_parse_args_string(user, GUAC_RDP_CLIENT_ARGS, argv,
                IDX_LOAD_BALANCE_INFO, NULL);

    /* Parse clipboard copy disable flag */
    settings->disable_copy =
        guac_user_parse_args_boolean(user, GUAC_RDP_CLIENT_ARGS, argv,
                IDX_DISABLE_COPY, 0);

    /* Parse clipboard paste disable flag */
    settings->disable_paste =
        guac_user_parse_args_boolean(user, GUAC_RDP_CLIENT_ARGS, argv,
                IDX_DISABLE_PASTE, 0);

    /* Normalize clipboard line endings to Unix format */
    if (strcmp(argv[IDX_NORMALIZE_CLIPBOARD], "unix") == 0) {
        guac_user_log(user, GUAC_LOG_INFO, "Clipboard line ending normalization: Unix (LF)");
        settings->normalize_clipboard = 1;
        settings->clipboard_crlf = 0;
    }

    /* Normalize clipboard line endings to Windows format */
    else if (strcmp(argv[IDX_NORMALIZE_CLIPBOARD], "windows") == 0) {
        guac_user_log(user, GUAC_LOG_INFO, "Clipboard line ending normalization: Windows (CRLF)");
        settings->normalize_clipboard = 1;
        settings->clipboard_crlf = 1;
    }

    /* Preserve clipboard line ending format */
    else if (strcmp(argv[IDX_NORMALIZE_CLIPBOARD], "preserve") == 0) {
        guac_user_log(user, GUAC_LOG_INFO, "Clipboard line ending normalization: Preserve (none)");
        settings->normalize_clipboard = 0;
        settings->clipboard_crlf = 0;
    }

    /* If nothing given, default to preserving line endings */
    else {
        guac_user_log(user, GUAC_LOG_INFO, "No clipboard line-ending normalization specified. Defaulting to preserving the format of all line endings.");
        settings->normalize_clipboard = 0;
        settings->clipboard_crlf = 0;
    }


    /* Parse Wake-on-LAN (WoL) settings */
    settings->wol_send_packet =
        guac_user_parse_args_boolean(user, GUAC_RDP_CLIENT_ARGS, argv,
                IDX_WOL_SEND_PACKET, 0);
    
    if (settings->wol_send_packet) {
        
        /* If WoL has been requested but no MAC address given, log a warning. */
        if(strcmp(argv[IDX_WOL_MAC_ADDR], "") == 0) {
            guac_user_log(user, GUAC_LOG_WARNING, "WoL requested but no MAC ",
                    "address specified.  WoL will not be sent.");
            settings->wol_send_packet = 0;
        }
        
        /* Parse the WoL MAC address. */
        settings->wol_mac_addr = 
            guac_user_parse_args_string(user, GUAC_RDP_CLIENT_ARGS, argv,
                IDX_WOL_MAC_ADDR, NULL);
        
        /* Parse the WoL broadcast address. */
        settings->wol_broadcast_addr =
            guac_user_parse_args_string(user, GUAC_RDP_CLIENT_ARGS, argv,
                IDX_WOL_BROADCAST_ADDR, GUAC_WOL_LOCAL_IPV4_BROADCAST);
        
        /* Parse the WoL broadcast port. */
        settings->wol_udp_port = (unsigned short)
            guac_user_parse_args_int(user, GUAC_RDP_CLIENT_ARGS, argv,
                IDX_WOL_UDP_PORT, GUAC_WOL_PORT);
        
        /* Parse the WoL wait time. */
        settings->wol_wait_time =
            guac_user_parse_args_int(user, GUAC_RDP_CLIENT_ARGS, argv,
                IDX_WOL_WAIT_TIME, GUAC_WOL_DEFAULT_BOOT_WAIT_TIME);
        
    }

    /* Success */
    return settings;

}

void guac_rdp_settings_free(guac_rdp_settings* settings) {

    /* Free settings strings */
<<<<<<< HEAD
    free(settings->client_name);
    free(settings->domain);
    free(settings->drive_name);
    free(settings->drive_path);
    free(settings->hostname);
    free(settings->certificate_fingerprints);
    free(settings->initial_program);
    free(settings->password);
    free(settings->preconnection_blob);
    free(settings->recording_name);
    free(settings->recording_path);
    free(settings->remote_app);
    free(settings->remote_app_args);
    free(settings->remote_app_dir);
    free(settings->timezone);
    free(settings->username);
    free(settings->printer_name);
=======
    guac_mem_free(settings->client_name);
    guac_mem_free(settings->domain);
    guac_mem_free(settings->drive_name);
    guac_mem_free(settings->drive_path);
    guac_mem_free(settings->hostname);
    guac_mem_free(settings->initial_program);
    guac_mem_free(settings->password);
    guac_mem_free(settings->preconnection_blob);
    guac_mem_free(settings->recording_name);
    guac_mem_free(settings->recording_path);
    guac_mem_free(settings->remote_app);
    guac_mem_free(settings->remote_app_args);
    guac_mem_free(settings->remote_app_dir);
    guac_mem_free(settings->timezone);
    guac_mem_free(settings->username);
    guac_mem_free(settings->printer_name);
>>>>>>> 690808da

    /* Free channel name array */
    if (settings->svc_names != NULL) {

        /* Free all elements of array */
        char** current = &(settings->svc_names[0]);
        while (*current != NULL) {
            guac_mem_free(*current);
            current++;
        }

        /* Free array itself */
        guac_mem_free(settings->svc_names);

    }

#ifdef ENABLE_COMMON_SSH
    /* Free SFTP settings */
    guac_mem_free(settings->sftp_directory);
    guac_mem_free(settings->sftp_root_directory);
    guac_mem_free(settings->sftp_host_key);
    guac_mem_free(settings->sftp_hostname);
    guac_mem_free(settings->sftp_passphrase);
    guac_mem_free(settings->sftp_password);
    guac_mem_free(settings->sftp_port);
    guac_mem_free(settings->sftp_private_key);
    guac_mem_free(settings->sftp_username);
#endif

    /* Free RD gateway information */
    guac_mem_free(settings->gateway_hostname);
    guac_mem_free(settings->gateway_domain);
    guac_mem_free(settings->gateway_username);
    guac_mem_free(settings->gateway_password);

    /* Free load balancer information string */
    guac_mem_free(settings->load_balance_info);
    
    /* Free Wake-on-LAN strings */
    guac_mem_free(settings->wol_mac_addr);
    guac_mem_free(settings->wol_broadcast_addr);

    /* Free settings structure */
    guac_mem_free(settings);

}

int guac_rdp_get_width(freerdp* rdp) {
    return rdp->settings->DesktopWidth;
}

int guac_rdp_get_height(freerdp* rdp) {
    return rdp->settings->DesktopHeight;
}

int guac_rdp_get_depth(freerdp* rdp) {
    return rdp->settings->ColorDepth;
}

/**
 * Given the settings structure of the Guacamole RDP client, calculates the
 * standard performance flag value to send to the RDP server. The value of
 * these flags is dictated by the RDP standard.
 *
 * @param guac_settings
 *     The settings structure to read performance settings from.
 *
 * @returns
 *     The standard RDP performance flag value representing the union of all
 *     performance settings within the given settings structure.
 */
static int guac_rdp_get_performance_flags(guac_rdp_settings* guac_settings) {

    /* No performance flags initially */
    int flags = PERF_FLAG_NONE;

    /* Desktop wallpaper */
    if (!guac_settings->wallpaper_enabled)
        flags |= PERF_DISABLE_WALLPAPER;

    /* Theming of desktop/windows */
    if (!guac_settings->theming_enabled)
        flags |= PERF_DISABLE_THEMING;

    /* Font smoothing (ClearType) */
    if (guac_settings->font_smoothing_enabled)
        flags |= PERF_ENABLE_FONT_SMOOTHING;

    /* Full-window drag */
    if (!guac_settings->full_window_drag_enabled)
        flags |= PERF_DISABLE_FULLWINDOWDRAG;

    /* Desktop composition (Aero) */
    if (guac_settings->desktop_composition_enabled)
        flags |= PERF_ENABLE_DESKTOP_COMPOSITION;

    /* Menu animations */
    if (!guac_settings->menu_animations_enabled)
        flags |= PERF_DISABLE_MENUANIMATIONS;

    return flags;

}

void guac_rdp_push_settings(guac_client* client,
        guac_rdp_settings* guac_settings, freerdp* rdp) {

    rdpSettings* rdp_settings = rdp->settings;

    /* Authentication */
    rdp_settings->Domain = guac_strdup(guac_settings->domain);
    rdp_settings->Username = guac_strdup(guac_settings->username);
    rdp_settings->Password = guac_strdup(guac_settings->password);

    /* Connection */
    rdp_settings->ServerHostname = guac_strdup(guac_settings->hostname);
    rdp_settings->ServerPort = guac_settings->port;

    /* Session */
    rdp_settings->ColorDepth = guac_settings->color_depth;
    rdp_settings->DesktopWidth = guac_settings->width;
    rdp_settings->DesktopHeight = guac_settings->height;
    rdp_settings->AlternateShell = guac_strdup(guac_settings->initial_program);
    rdp_settings->KeyboardLayout = guac_settings->server_layout->freerdp_keyboard_layout;

    /* Performance flags */
    /* Explicitly set flag value */
    rdp_settings->PerformanceFlags = guac_rdp_get_performance_flags(guac_settings);

    /* Always request frame markers */
    rdp_settings->FrameMarkerCommandEnabled = TRUE;
    rdp_settings->SurfaceFrameMarkerEnabled = TRUE;

    /* Enable RemoteFX / Graphics Pipeline */
    if (guac_settings->enable_gfx) {

        rdp_settings->SupportGraphicsPipeline = TRUE;
        rdp_settings->RemoteFxCodec = TRUE;

        if (rdp_settings->ColorDepth != RDP_GFX_REQUIRED_DEPTH) {
            guac_client_log(client, GUAC_LOG_WARNING, "Ignoring requested "
                    "color depth of %i bpp, as the RDP Graphics Pipeline "
                    "requires %i bpp.", rdp_settings->ColorDepth, RDP_GFX_REQUIRED_DEPTH);
        }

        /* Required for RemoteFX / Graphics Pipeline */
        rdp_settings->FastPathOutput = TRUE;
        rdp_settings->ColorDepth = RDP_GFX_REQUIRED_DEPTH;
        rdp_settings->SoftwareGdi = TRUE;

    }

    /* Set individual flags - some FreeRDP versions overwrite the above */
    rdp_settings->AllowFontSmoothing = guac_settings->font_smoothing_enabled;
    rdp_settings->DisableWallpaper = !guac_settings->wallpaper_enabled;
    rdp_settings->DisableFullWindowDrag = !guac_settings->full_window_drag_enabled;
    rdp_settings->DisableMenuAnims = !guac_settings->menu_animations_enabled;
    rdp_settings->DisableThemes = !guac_settings->theming_enabled;
    rdp_settings->AllowDesktopComposition = guac_settings->desktop_composition_enabled;

    /* Client name */
    if (guac_settings->client_name != NULL) {
        guac_strlcpy(rdp_settings->ClientHostname, guac_settings->client_name,
                RDP_CLIENT_HOSTNAME_SIZE);
    }

    /* Console */
    rdp_settings->ConsoleSession = guac_settings->console;
    rdp_settings->RemoteConsoleAudio = guac_settings->console_audio;

    /* Audio */
    rdp_settings->AudioPlayback = guac_settings->audio_enabled;

    /* Audio capture */
    rdp_settings->AudioCapture = guac_settings->enable_audio_input;

    /* Display Update channel */
    rdp_settings->SupportDisplayControl =
        (guac_settings->resize_method == GUAC_RESIZE_DISPLAY_UPDATE);

    /* Timezone redirection */
    if (guac_settings->timezone) {
        if (setenv("TZ", guac_settings->timezone, 1)) {
            guac_client_log(client, GUAC_LOG_WARNING,
                "Unable to forward timezone: TZ environment variable "
                "could not be set: %s", strerror(errno));
        }
    }

    /* Device redirection */
    rdp_settings->DeviceRedirection =  guac_settings->audio_enabled
                                    || guac_settings->drive_enabled
                                    || guac_settings->printing_enabled;

    /* Security */
    switch (guac_settings->security_mode) {

        /* Legacy RDP encryption */
        case GUAC_SECURITY_RDP:
            rdp_settings->RdpSecurity = TRUE;
            rdp_settings->TlsSecurity = FALSE;
            rdp_settings->NlaSecurity = FALSE;
            rdp_settings->ExtSecurity = FALSE;
            rdp_settings->UseRdpSecurityLayer = TRUE;
            rdp_settings->EncryptionLevel = ENCRYPTION_LEVEL_CLIENT_COMPATIBLE;
            rdp_settings->EncryptionMethods =
                  ENCRYPTION_METHOD_40BIT
                | ENCRYPTION_METHOD_128BIT 
                | ENCRYPTION_METHOD_FIPS;
            break;

        /* TLS encryption */
        case GUAC_SECURITY_TLS:
            rdp_settings->RdpSecurity = FALSE;
            rdp_settings->TlsSecurity = TRUE;
            rdp_settings->NlaSecurity = FALSE;
            rdp_settings->ExtSecurity = FALSE;
            break;

        /* Network level authentication */
        case GUAC_SECURITY_NLA:
            rdp_settings->RdpSecurity = FALSE;
            rdp_settings->TlsSecurity = FALSE;
            rdp_settings->NlaSecurity = TRUE;
            rdp_settings->ExtSecurity = FALSE;
            break;

        /* Extended network level authentication */
        case GUAC_SECURITY_EXTENDED_NLA:
            rdp_settings->RdpSecurity = FALSE;
            rdp_settings->TlsSecurity = FALSE;
            rdp_settings->NlaSecurity = FALSE;
            rdp_settings->ExtSecurity = TRUE;
            break;

        /* Hyper-V "VMConnect" negotiation mode */
        case GUAC_SECURITY_VMCONNECT:
            rdp_settings->RdpSecurity = FALSE;
            rdp_settings->TlsSecurity = TRUE;
            rdp_settings->NlaSecurity = TRUE;
            rdp_settings->ExtSecurity = FALSE;
            rdp_settings->VmConnectMode = TRUE;
            break;

        /* All security types */
        case GUAC_SECURITY_ANY:
            rdp_settings->RdpSecurity = TRUE;
            rdp_settings->TlsSecurity = TRUE;

            /* Explicitly disable NLA if FIPS mode is enabled - it won't work */
            if (guac_fips_enabled()) {

                guac_client_log(client, GUAC_LOG_INFO,
                        "FIPS mode is enabled. Excluding NLA security mode from security negotiation "
                        "(see: https://github.com/FreeRDP/FreeRDP/issues/3412).");
                rdp_settings->NlaSecurity = FALSE;

            }

            /* NLA mode is allowed if FIPS is not enabled */
            else
                rdp_settings->NlaSecurity = TRUE;

            rdp_settings->ExtSecurity = FALSE;
            break;

    }

    /* Security */
    rdp_settings->Authentication = !guac_settings->disable_authentication;
    rdp_settings->IgnoreCertificate = guac_settings->ignore_certificate;
    rdp_settings->AutoAcceptCertificate = guac_settings->certificate_tofu;
    if (guac_settings->certificate_fingerprints != NULL)
        rdp_settings->CertificateAcceptedFingerprints = guac_strdup(guac_settings->certificate_fingerprints);

    /* RemoteApp */
    if (guac_settings->remote_app != NULL) {
        rdp_settings->Workarea = TRUE;
        rdp_settings->RemoteApplicationMode = TRUE;
        rdp_settings->RemoteAppLanguageBarSupported = TRUE;
        rdp_settings->RemoteApplicationProgram = guac_strdup(guac_settings->remote_app);
        rdp_settings->ShellWorkingDirectory = guac_strdup(guac_settings->remote_app_dir);
        rdp_settings->RemoteApplicationCmdLine = guac_strdup(guac_settings->remote_app_args);
    }

    /* Preconnection ID */
    if (guac_settings->preconnection_id != -1) {
        rdp_settings->NegotiateSecurityLayer = FALSE;
        rdp_settings->SendPreconnectionPdu = TRUE;
        rdp_settings->PreconnectionId = guac_settings->preconnection_id;
    }

    /* Preconnection BLOB */
    if (guac_settings->preconnection_blob != NULL) {
        rdp_settings->NegotiateSecurityLayer = FALSE;
        rdp_settings->SendPreconnectionPdu = TRUE;
        rdp_settings->PreconnectionBlob = guac_strdup(guac_settings->preconnection_blob);
    }

    /* Enable use of RD gateway if a gateway hostname is provided */
    if (guac_settings->gateway_hostname != NULL) {

        /* Enable RD gateway */
        rdp_settings->GatewayEnabled = TRUE;

        /* RD gateway connection details */
        rdp_settings->GatewayHostname = guac_strdup(guac_settings->gateway_hostname);
        rdp_settings->GatewayPort = guac_settings->gateway_port;

        /* RD gateway credentials */
        rdp_settings->GatewayUseSameCredentials = FALSE;
        rdp_settings->GatewayDomain = guac_strdup(guac_settings->gateway_domain);
        rdp_settings->GatewayUsername = guac_strdup(guac_settings->gateway_username);
        rdp_settings->GatewayPassword = guac_strdup(guac_settings->gateway_password);

    }

    /* Store load balance info (and calculate length) if provided */
    if (guac_settings->load_balance_info != NULL) {
        rdp_settings->LoadBalanceInfo = (BYTE*) guac_strdup(guac_settings->load_balance_info);
        rdp_settings->LoadBalanceInfoLength = strlen(guac_settings->load_balance_info);
    }

    rdp_settings->BitmapCacheEnabled = !guac_settings->disable_bitmap_caching;
    rdp_settings->OffscreenSupportLevel = !guac_settings->disable_offscreen_caching;
    rdp_settings->GlyphSupportLevel = !guac_settings->disable_glyph_caching ? GLYPH_SUPPORT_FULL : GLYPH_SUPPORT_NONE;
    rdp_settings->OsMajorType = OSMAJORTYPE_UNSPECIFIED;
    rdp_settings->OsMinorType = OSMINORTYPE_UNSPECIFIED;
    rdp_settings->DesktopResize = TRUE;

    /* Claim support only for specific updates, independent of FreeRDP defaults */
    ZeroMemory(rdp_settings->OrderSupport, GUAC_RDP_ORDER_SUPPORT_LENGTH);
    rdp_settings->OrderSupport[NEG_DSTBLT_INDEX] = TRUE;
    rdp_settings->OrderSupport[NEG_SCRBLT_INDEX] = TRUE;
    rdp_settings->OrderSupport[NEG_MEMBLT_INDEX] = !guac_settings->disable_bitmap_caching;
    rdp_settings->OrderSupport[NEG_MEMBLT_V2_INDEX] = !guac_settings->disable_bitmap_caching;
    rdp_settings->OrderSupport[NEG_GLYPH_INDEX_INDEX] = !guac_settings->disable_glyph_caching;
    rdp_settings->OrderSupport[NEG_FAST_INDEX_INDEX] = !guac_settings->disable_glyph_caching;
    rdp_settings->OrderSupport[NEG_FAST_GLYPH_INDEX] = !guac_settings->disable_glyph_caching;

#ifdef HAVE_RDPSETTINGS_ALLOWUNANOUNCEDORDERSFROMSERVER
    /* Do not consider server use of unannounced orders to be a fatal error */
    rdp_settings->AllowUnanouncedOrdersFromServer = TRUE;
#endif

}
<|MERGE_RESOLUTION|>--- conflicted
+++ resolved
@@ -1319,30 +1319,12 @@
 void guac_rdp_settings_free(guac_rdp_settings* settings) {
 
     /* Free settings strings */
-<<<<<<< HEAD
-    free(settings->client_name);
-    free(settings->domain);
-    free(settings->drive_name);
-    free(settings->drive_path);
-    free(settings->hostname);
-    free(settings->certificate_fingerprints);
-    free(settings->initial_program);
-    free(settings->password);
-    free(settings->preconnection_blob);
-    free(settings->recording_name);
-    free(settings->recording_path);
-    free(settings->remote_app);
-    free(settings->remote_app_args);
-    free(settings->remote_app_dir);
-    free(settings->timezone);
-    free(settings->username);
-    free(settings->printer_name);
-=======
     guac_mem_free(settings->client_name);
     guac_mem_free(settings->domain);
     guac_mem_free(settings->drive_name);
     guac_mem_free(settings->drive_path);
     guac_mem_free(settings->hostname);
+    guac_mem_free(settings->certificate_fingerprints);
     guac_mem_free(settings->initial_program);
     guac_mem_free(settings->password);
     guac_mem_free(settings->preconnection_blob);
@@ -1354,7 +1336,6 @@
     guac_mem_free(settings->timezone);
     guac_mem_free(settings->username);
     guac_mem_free(settings->printer_name);
->>>>>>> 690808da
 
     /* Free channel name array */
     if (settings->svc_names != NULL) {
